--- conflicted
+++ resolved
@@ -74,7 +74,7 @@
     id: string,
     data: { name?: string; description?: string | null; status?: Project["status"] },
   ): Promise<Project | null> {
-<<<<<<< HEAD
+
     const fields: string[] = [];
     const values: any[] = [];
 
@@ -99,32 +99,6 @@
     const sql = `UPDATE projects SET ${fields.join(", ")} WHERE id=?`;
     values.push(id);
     await this.db.prepare(sql).bind(...values).run();
-=======
-    // Enforce status validation
-    if (
-      data.status &&
-      !["planning", "active", "paused", "completed", "archived"].includes(data.status)
-    ) {
-      throw new Error("Invalid status");
-    }
-
-    const sets: string[] = [];
-    const values: any[] = [];
-
-    const allowedUpdates: (keyof typeof data)[] = ["name", "description", "status"];
-
-    for (const key of allowedUpdates) {
-      if (Object.prototype.hasOwnProperty.call(data, key)) {
-        sets.push(`${key}=?`);
-        values.push(data[key]);
-      }
-    }
-    if (sets.length === 0) {
-      return await this.getProject(id);
-    }
-    const query = `UPDATE projects SET ${sets.join(", ")}, updated_at=unixepoch() WHERE id=?`;
-    await this.db.prepare(query).bind(...values, id).run();
->>>>>>> fe784f22
     return await this.getProject(id);
   }
 
