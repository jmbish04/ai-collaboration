<<<<<<< HEAD
import {
  WorkflowEntrypoint,
  WorkflowEvent,
  WorkflowStep,
  WorkflowNamespace,
} from "cloudflare:workers";

import {
  DurableObject,
  DurableObjectNamespace,
  D1Database,
} from "@cloudflare/workers-types";
import { handleMCP } from "./mcp";
import { handleProjects } from "./routes/projects";
export { ProjectCoordinator } from "./durable-objects/ProjectCoordinator";
=======
import { Hono } from 'hono';
import type { Context } from 'hono';
import type {
  DurableObject,
  DurableObjectNamespace,
  DurableObjectState
} from '@cloudflare/workers-types';
>>>>>>> 3eb89f62

interface WorkflowInstance {
  status(): Promise<unknown>;
}

interface WorkflowAPI {
  create(init: Record<string, unknown>): Promise<{ id: string }>;
  get(id: string): Promise<WorkflowInstance>;
}

interface Env {
  WEBSOCKET_DO: DurableObjectNamespace;
<<<<<<< HEAD
  WORKFLOW_LIVE: WorkflowNamespace;
  PROJECT_COORDINATOR: DurableObjectNamespace;
  AI_COLLABORATION_DB: D1Database;
=======
  WORKFLOW_LIVE: WorkflowAPI;
>>>>>>> 3eb89f62
}

const startTime = Date.now();

/**
<<<<<<< HEAD
 * Durable Object that broadcasts JSON payloads to all connected WebSocket
 * clients. It is accessed via the Worker at `GET /ws` for upgrades and
 * accepts `POST` requests with `{id, message}` payloads for broadcasting.
=======
 * Durable Object: simple WebSocket broadcaster.
 * - Connect with GET /ws (Hono route below), which proxies the upgrade to this DO.
 * - POST JSON { id, message } to broadcast to all connected sockets.
>>>>>>> 3eb89f62
 */
export class WebSocketDO implements DurableObject {
  private sockets = new Set<WebSocket>();
  // state is unused but kept for signature completeness
  constructor(_state: DurableObjectState, _env: Env) {}

  /**
   * Handles WebSocket upgrades and broadcast posts.
   *
   * - `GET /ws` with `Upgrade: websocket` establishes a streaming connection
   *   that will receive messages sent to this DO.
   * - `POST /ws` with JSON `{id, message}` broadcasts the payload to all
   *   connected clients.
   */
  async fetch(request: Request): Promise<Response> {
<<<<<<< HEAD
    if (request.headers.get("Upgrade") === "websocket") {
=======
    // WebSocket upgrade
    if (request.headers.get('Upgrade') === 'websocket') {
>>>>>>> 3eb89f62
      const pair = new WebSocketPair();
      const [client, server] = [pair[0], pair[1]];
      server.accept();
<<<<<<< HEAD
      server.addEventListener("close", () => this.sockets.delete(server));
      return new Response(null, {
        status: 101,
        headers: {
          Upgrade: "websocket",
          Connection: "Upgrade",
        },
        webSocket: client,
      });
    }

    const { id, message } = (await request.json()) as {
      id: string;
      message: string;
    };
    this.sockets.forEach(
      (ws) =>
        ws.readyState === WebSocket.OPEN &&
        ws.send(
          JSON.stringify({ id, message, time: new Date().toISOString() }),
        ),
    );
    return new Response("OK");
  }
}

/**
 * Example workflow that logs progress through a series of timed steps.
 * The workflow streams log messages through the `WebSocketDO` so clients
 * can observe execution in real time.
 */
export class WorkFlowLive extends WorkflowEntrypoint<Env> {
  private stub = this.env.WEBSOCKET_DO.get(
    this.env.WEBSOCKET_DO.idFromName("broadcast"),
  );
  private q = Promise.resolve();

  /**
   * Entry point executed by the workflow runtime. Emits log messages over the
   * broadcast Durable Object while stepping through four sequential actions.
   */
  async run(event: WorkflowEvent<Record<string, unknown>>, step: WorkflowStep) {
    const log = (message: string) =>
      (this.q = this.q.then(async () => {
        await this.stub.fetch("http://internal/", {
          method: "POST",
          body: JSON.stringify({
            id: event.instanceId,
            message,
          }),
        });
      }));

    try {
      await log("Starting workflow...");
      await step.sleep("sleep for 1 second", "1 second");
      await step.do("step1", async () => {
        await log("Processing step 1...");
        return true;
      });
      await step.sleep("sleep for 1 second", "2 second");
      await step.do("step2", async () => {
        await log("Processing step 2...");
        return true;
      });
      await step.sleep("sleep for 1 second", "3 second");
      await step.do("step3", async () => {
        await log("Processing step 3...");
        return true;
      });
      await step.sleep("sleep for 1 second", "4 second");
      await step.do("step4", async () => {
        await log("Processing step 4...");
        if (Math.random() > 0.75) throw new Error("Random failure!");
        return true;
      });
      await step.sleep("sleep for 1 second", "1 second");
      await log("Workflow complete!");
      return { success: true };
    } catch (error: any) {
      console.error(error);
      await log(`Workflow failed: ${error.message}`);
      return { success: false, error: error.message };
    }
  }
}

/**
 * Main request router for the Worker.
 *
 * Routes:
 * - `GET /health` – returns health status.
 * - `GET /metrics` – returns uptime.
 * - `GET /ws` – WebSocket broadcast upgrades handled by `WebSocketDO`.
 * - `POST /api/workflow` & `GET /api/workflow/:id` – trigger and inspect example workflow runs.
 * - `/api/projects/{id}/state` – forwards to a `ProjectCoordinator` DO returning project state.
 * - `/api/projects/{id}/agents|tasks|messages` – forwards subpaths and query strings to the project DO.
 * - `/api/projects` – project CRUD persisted via D1 handled in `routes/projects`.
 * - `POST /mcp` – Model Context Protocol endpoint handled in `mcp.ts`.
 */
export default {
  async fetch(req: Request, env: Env) {
    const url = new URL(req.url);
    if (url.pathname === "/health") {
      return Response.json({ status: "ok" });
    }
    if (url.pathname === "/metrics") {
      return Response.json({ uptime: Date.now() - startTime });
    }
    if (url.pathname === "/ws") {
      const id = env.WEBSOCKET_DO.idFromName("broadcast");
      return env.WEBSOCKET_DO.get(id).fetch(req);
    }
    if (url.pathname === "/api/workflow") {
      const { id } = await env.WORKFLOW_LIVE.create({});
      return Response.json({ id });
    }
    if (url.pathname.startsWith("/api/workflow/")) {
      console.log("api/workflow/", url.pathname.split("/").pop());
      const id = url.pathname.split("/").pop();
      const workflow = await env.WORKFLOW_LIVE.get(id);
      return Response.json({ id, status: await workflow.status() });
    }
    const projectMatch = url.pathname.match(/^\/api\/projects\/([^/]+)\/(.+)$/);
    if (projectMatch) {
      const id = projectMatch[1];
      const subPath = `/${projectMatch[2]}`;
      const stub = env.PROJECT_COORDINATOR.get(
        env.PROJECT_COORDINATOR.idFromName(id),
      );
      const newUrl = new URL(req.url);
      newUrl.pathname = subPath;
      const newReq = new Request(newUrl.toString(), req);
      return stub.fetch(newReq);
    }
    if (url.pathname.startsWith("/api/projects")) {
      return handleProjects(req, env);
    }
    if (url.pathname === "/mcp" && req.method === "POST") {
      return handleMCP(req);
    }
    return new Response("Not found", { status: 404 });
  },
=======

      this.sockets.add(server);
      server.addEventListener('close', () => this.sockets.delete(server));
      server.addEventListener('error', () => this.sockets.delete(server));

      return new Response(null, {
        status: 101,
        headers: {
          Upgrade: 'websocket',
          Connection: 'Upgrade'
        },
        webSocket: client
      } as any);
    }

    // Broadcast message payload
    try {
      const { id, message }: { id: string; message: string } = await request.json();
      const payload = JSON.stringify({ id, message, time: new Date().toISOString() });
      for (const ws of this.sockets) {
        try {
          // @ts-ignore - Workers' WebSocket has OPEN numeric state
          if (ws.readyState === WebSocket.OPEN) ws.send(payload);
        } catch {
          this.sockets.delete(ws);
        }
      }
      return new Response('OK');
    } catch (err) {
      return new Response('Bad Request', { status: 400 });
    }
  }
}

// ----------------- Hono app (Worker router) -----------------

const app = new Hono<{ Bindings: Env }>();

app.get('/health', (c: Context<{ Bindings: Env }>) =>
  c.json({ status: 'ok' })
);

app.get('/metrics', (c: Context<{ Bindings: Env }>) =>
  c.json({ uptime: Date.now() - startTime })
);

/**
 * WebSocket endpoint. Hono proxies the request to the DO which performs the upgrade.
 */
app.get('/ws', (c: Context<{ Bindings: Env }>) => {
  const id = c.env.WEBSOCKET_DO.idFromName('broadcast');
  const stub = c.env.WEBSOCKET_DO.get(id);
  return stub.fetch(c.req.raw);
});

/**
 * Create a new workflow instance via the bound WORKFLOW_LIVE API.
 * Note: This binds to your upstream service; not Cloudflare Workflows.
 */
app.post('/api/workflow', async (c: Context<{ Bindings: Env }>) => {
  const { id } = await c.env.WORKFLOW_LIVE.create({});
  return c.json({ id });
});

/**
 * Get workflow status via the bound WORKFLOW_LIVE API.
 */
app.get('/api/workflow/:id', async (c: Context<{ Bindings: Env }>) => {
  const id = c.req.param('id');
  const workflow = await c.env.WORKFLOW_LIVE.get(id);
  const status = await workflow.status();
  return c.json({ id, status });
});

export default {
  fetch: app.fetch
>>>>>>> 3eb89f62
};<|MERGE_RESOLUTION|>--- conflicted
+++ resolved
@@ -1,61 +1,36 @@
-<<<<<<< HEAD
+import { Hono } from 'hono';
+import type { Context } from 'hono';
 import {
   WorkflowEntrypoint,
   WorkflowEvent,
   WorkflowStep,
   WorkflowNamespace,
-} from "cloudflare:workers";
-
-import {
-  DurableObject,
-  DurableObjectNamespace,
-  D1Database,
-} from "@cloudflare/workers-types";
-import { handleMCP } from "./mcp";
-import { handleProjects } from "./routes/projects";
-export { ProjectCoordinator } from "./durable-objects/ProjectCoordinator";
-=======
-import { Hono } from 'hono';
-import type { Context } from 'hono';
+} from 'cloudflare:workers';
 import type {
   DurableObject,
   DurableObjectNamespace,
-  DurableObjectState
+  DurableObjectState,
+  D1Database,
 } from '@cloudflare/workers-types';
->>>>>>> 3eb89f62
-
-interface WorkflowInstance {
-  status(): Promise<unknown>;
-}
-
-interface WorkflowAPI {
-  create(init: Record<string, unknown>): Promise<{ id: string }>;
-  get(id: string): Promise<WorkflowInstance>;
-}
-
+import { handleMCP } from './mcp';
+import { handleProjects } from './routes/projects';
+export { ProjectCoordinator } from './durable-objects/ProjectCoordinator';
+
+// Consolidated interface for all bindings used across both branches
 interface Env {
   WEBSOCKET_DO: DurableObjectNamespace;
-<<<<<<< HEAD
+  // Using WorkflowNamespace as the type, which is compatible with WorkflowAPI
   WORKFLOW_LIVE: WorkflowNamespace;
   PROJECT_COORDINATOR: DurableObjectNamespace;
   AI_COLLABORATION_DB: D1Database;
-=======
-  WORKFLOW_LIVE: WorkflowAPI;
->>>>>>> 3eb89f62
 }
 
 const startTime = Date.now();
 
 /**
-<<<<<<< HEAD
  * Durable Object that broadcasts JSON payloads to all connected WebSocket
  * clients. It is accessed via the Worker at `GET /ws` for upgrades and
  * accepts `POST` requests with `{id, message}` payloads for broadcasting.
-=======
- * Durable Object: simple WebSocket broadcaster.
- * - Connect with GET /ws (Hono route below), which proxies the upgrade to this DO.
- * - POST JSON { id, message } to broadcast to all connected sockets.
->>>>>>> 3eb89f62
  */
 export class WebSocketDO implements DurableObject {
   private sockets = new Set<WebSocket>();
@@ -66,181 +41,33 @@
    * Handles WebSocket upgrades and broadcast posts.
    *
    * - `GET /ws` with `Upgrade: websocket` establishes a streaming connection
-   *   that will receive messages sent to this DO.
+   * that will receive messages sent to this DO.
    * - `POST /ws` with JSON `{id, message}` broadcasts the payload to all
-   *   connected clients.
+   * connected clients.
    */
   async fetch(request: Request): Promise<Response> {
-<<<<<<< HEAD
-    if (request.headers.get("Upgrade") === "websocket") {
-=======
-    // WebSocket upgrade
+    // WebSocket upgrade handling from both branches (consolidated)
     if (request.headers.get('Upgrade') === 'websocket') {
->>>>>>> 3eb89f62
       const pair = new WebSocketPair();
       const [client, server] = [pair[0], pair[1]];
       server.accept();
-<<<<<<< HEAD
-      server.addEventListener("close", () => this.sockets.delete(server));
-      return new Response(null, {
-        status: 101,
-        headers: {
-          Upgrade: "websocket",
-          Connection: "Upgrade",
-        },
-        webSocket: client,
-      });
-    }
-
-    const { id, message } = (await request.json()) as {
-      id: string;
-      message: string;
-    };
-    this.sockets.forEach(
-      (ws) =>
-        ws.readyState === WebSocket.OPEN &&
-        ws.send(
-          JSON.stringify({ id, message, time: new Date().toISOString() }),
-        ),
-    );
-    return new Response("OK");
-  }
-}
-
-/**
- * Example workflow that logs progress through a series of timed steps.
- * The workflow streams log messages through the `WebSocketDO` so clients
- * can observe execution in real time.
- */
-export class WorkFlowLive extends WorkflowEntrypoint<Env> {
-  private stub = this.env.WEBSOCKET_DO.get(
-    this.env.WEBSOCKET_DO.idFromName("broadcast"),
-  );
-  private q = Promise.resolve();
-
-  /**
-   * Entry point executed by the workflow runtime. Emits log messages over the
-   * broadcast Durable Object while stepping through four sequential actions.
-   */
-  async run(event: WorkflowEvent<Record<string, unknown>>, step: WorkflowStep) {
-    const log = (message: string) =>
-      (this.q = this.q.then(async () => {
-        await this.stub.fetch("http://internal/", {
-          method: "POST",
-          body: JSON.stringify({
-            id: event.instanceId,
-            message,
-          }),
-        });
-      }));
-
-    try {
-      await log("Starting workflow...");
-      await step.sleep("sleep for 1 second", "1 second");
-      await step.do("step1", async () => {
-        await log("Processing step 1...");
-        return true;
-      });
-      await step.sleep("sleep for 1 second", "2 second");
-      await step.do("step2", async () => {
-        await log("Processing step 2...");
-        return true;
-      });
-      await step.sleep("sleep for 1 second", "3 second");
-      await step.do("step3", async () => {
-        await log("Processing step 3...");
-        return true;
-      });
-      await step.sleep("sleep for 1 second", "4 second");
-      await step.do("step4", async () => {
-        await log("Processing step 4...");
-        if (Math.random() > 0.75) throw new Error("Random failure!");
-        return true;
-      });
-      await step.sleep("sleep for 1 second", "1 second");
-      await log("Workflow complete!");
-      return { success: true };
-    } catch (error: any) {
-      console.error(error);
-      await log(`Workflow failed: ${error.message}`);
-      return { success: false, error: error.message };
-    }
-  }
-}
-
-/**
- * Main request router for the Worker.
- *
- * Routes:
- * - `GET /health` – returns health status.
- * - `GET /metrics` – returns uptime.
- * - `GET /ws` – WebSocket broadcast upgrades handled by `WebSocketDO`.
- * - `POST /api/workflow` & `GET /api/workflow/:id` – trigger and inspect example workflow runs.
- * - `/api/projects/{id}/state` – forwards to a `ProjectCoordinator` DO returning project state.
- * - `/api/projects/{id}/agents|tasks|messages` – forwards subpaths and query strings to the project DO.
- * - `/api/projects` – project CRUD persisted via D1 handled in `routes/projects`.
- * - `POST /mcp` – Model Context Protocol endpoint handled in `mcp.ts`.
- */
-export default {
-  async fetch(req: Request, env: Env) {
-    const url = new URL(req.url);
-    if (url.pathname === "/health") {
-      return Response.json({ status: "ok" });
-    }
-    if (url.pathname === "/metrics") {
-      return Response.json({ uptime: Date.now() - startTime });
-    }
-    if (url.pathname === "/ws") {
-      const id = env.WEBSOCKET_DO.idFromName("broadcast");
-      return env.WEBSOCKET_DO.get(id).fetch(req);
-    }
-    if (url.pathname === "/api/workflow") {
-      const { id } = await env.WORKFLOW_LIVE.create({});
-      return Response.json({ id });
-    }
-    if (url.pathname.startsWith("/api/workflow/")) {
-      console.log("api/workflow/", url.pathname.split("/").pop());
-      const id = url.pathname.split("/").pop();
-      const workflow = await env.WORKFLOW_LIVE.get(id);
-      return Response.json({ id, status: await workflow.status() });
-    }
-    const projectMatch = url.pathname.match(/^\/api\/projects\/([^/]+)\/(.+)$/);
-    if (projectMatch) {
-      const id = projectMatch[1];
-      const subPath = `/${projectMatch[2]}`;
-      const stub = env.PROJECT_COORDINATOR.get(
-        env.PROJECT_COORDINATOR.idFromName(id),
-      );
-      const newUrl = new URL(req.url);
-      newUrl.pathname = subPath;
-      const newReq = new Request(newUrl.toString(), req);
-      return stub.fetch(newReq);
-    }
-    if (url.pathname.startsWith("/api/projects")) {
-      return handleProjects(req, env);
-    }
-    if (url.pathname === "/mcp" && req.method === "POST") {
-      return handleMCP(req);
-    }
-    return new Response("Not found", { status: 404 });
-  },
-=======
-
-      this.sockets.add(server);
+      // Add error and close listeners from the main branch
       server.addEventListener('close', () => this.sockets.delete(server));
       server.addEventListener('error', () => this.sockets.delete(server));
+
+      this.sockets.add(server);
 
       return new Response(null, {
         status: 101,
         headers: {
           Upgrade: 'websocket',
-          Connection: 'Upgrade'
+          Connection: 'Upgrade',
         },
-        webSocket: client
+        webSocket: client,
       } as any);
     }
 
-    // Broadcast message payload
+    // Broadcast message payload logic from main branch
     try {
       const { id, message }: { id: string; message: string } = await request.json();
       const payload = JSON.stringify({ id, message, time: new Date().toISOString() });
@@ -259,7 +86,69 @@
   }
 }
 
+/**
+ * Example workflow that logs progress through a series of timed steps.
+ * The workflow streams log messages through the `WebSocketDO` so clients
+ * can observe execution in real time.
+ */
+export class WorkFlowLive extends WorkflowEntrypoint<Env> {
+  private stub = this.env.WEBSOCKET_DO.get(
+    this.env.WEBSOCKET_DO.idFromName('broadcast')
+  );
+  private q = Promise.resolve();
+
+  /**
+   * Entry point executed by the workflow runtime. Emits log messages over the
+   * broadcast Durable Object while stepping through four sequential actions.
+   */
+  async run(event: WorkflowEvent<Record<string, unknown>>, step: WorkflowStep) {
+    const log = (message: string) =>
+      (this.q = this.q.then(async () => {
+        await this.stub.fetch('http://internal/', {
+          method: 'POST',
+          body: JSON.stringify({
+            id: event.instanceId,
+            message,
+          }),
+        });
+      }));
+
+    try {
+      await log('Starting workflow...');
+      await step.sleep('sleep for 1 second', '1 second');
+      await step.do('step1', async () => {
+        await log('Processing step 1...');
+        return true;
+      });
+      await step.sleep('sleep for 1 second', '2 second');
+      await step.do('step2', async () => {
+        await log('Processing step 2...');
+        return true;
+      });
+      await step.sleep('sleep for 1 second', '3 second');
+      await step.do('step3', async () => {
+        await log('Processing step 3...');
+        return true;
+      });
+      await step.sleep('sleep for 1 second', '4 second');
+      await step.do('step4', async () => {
+        await log('Processing step 4...');
+        if (Math.random() > 0.75) throw new Error('Random failure!');
+        return true;
+      });
+      await step.sleep('sleep for 1 second', '1 second');
+      await log('Workflow complete!');
+      return { success: true };
+    } catch (error: any) {
+      console.error(error);
+      await log(`Workflow failed: ${error.message}`);
+      return { success: false, error: error.message };
+    }
+  }
+}
+
 // ----------------- Hono app (Worker router) -----------------
+// Adopt the Hono routing structure from the main branch and add all routes.
 
 const app = new Hono<{ Bindings: Env }>();
 
@@ -282,7 +171,6 @@
 
 /**
  * Create a new workflow instance via the bound WORKFLOW_LIVE API.
- * Note: This binds to your upstream service; not Cloudflare Workflows.
  */
 app.post('/api/workflow', async (c: Context<{ Bindings: Env }>) => {
   const { id } = await c.env.WORKFLOW_LIVE.create({});
@@ -293,13 +181,47 @@
  * Get workflow status via the bound WORKFLOW_LIVE API.
  */
 app.get('/api/workflow/:id', async (c: Context<{ Bindings: Env }>) => {
+  console.log('api/workflow/', c.req.param('id'));
   const id = c.req.param('id');
   const workflow = await c.env.WORKFLOW_LIVE.get(id);
   const status = await workflow.status();
   return c.json({ id, status });
 });
 
+/**
+ * Routes for the ProjectCoordinator Durable Object from the codex branch.
+ */
+app.get('/api/projects/:id/:subpath{.*}', async (c: Context<{ Bindings: Env }>) => {
+  const id = c.req.param('id');
+  const subPath = c.req.param('subpath');
+  const stub = c.env.PROJECT_COORDINATOR.get(
+    c.env.PROJECT_COORDINATOR.idFromName(id)
+  );
+  const newUrl = new URL(c.req.url);
+  newUrl.pathname = `/${subPath}`;
+  const newReq = new Request(newUrl.toString(), c.req.raw);
+  return stub.fetch(newReq);
+});
+
+/**
+ * Routes for project CRUD operations from the codex branch.
+ */
+app.all('/api/projects{/*}?', (c: Context<{ Bindings: Env }>) => {
+  return handleProjects(c.req.raw, c.env);
+});
+
+/**
+ * Route for Model Context Protocol endpoint from the codex branch.
+ */
+app.post('/mcp', async (c: Context<{ Bindings: Env }>) => {
+  return handleMCP(c.req.raw);
+});
+
+// Fallback for not found pages
+app.all('*', (c: Context<{ Bindings: Env }>) => {
+    return new Response('Not found', { status: 404 });
+});
+
 export default {
-  fetch: app.fetch
->>>>>>> 3eb89f62
+  fetch: app.fetch,
 };