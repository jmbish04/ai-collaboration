--- conflicted
+++ resolved
@@ -55,24 +55,15 @@
             const fields = q
               .substring(q.indexOf('SET') + 4, q.indexOf('WHERE'))
               .split(',')
-<<<<<<< HEAD
-              .map((s) => s.trim().split('=')[0]);
-            fields.forEach((field, index) => {
-              updates[field] = params[index];
-=======
               .map((s) => s.trim().split('=')[0].toLowerCase());
 
             fields.forEach((field, index) => {
               if (index < params.length) updates[field] = params[index];
->>>>>>> 3059dfcc
             });
             for (const [key, value] of Object.entries(updates)) {
               p[key] = value;
             }
-<<<<<<< HEAD
-=======
-
->>>>>>> 3059dfcc
+
             p.updated_at = Math.floor(Date.now() / 1000);
           }
         } else if (q.startsWith('DELETE FROM PROJECTS')) {
