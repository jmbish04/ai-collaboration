--- conflicted
+++ resolved
@@ -12,30 +12,18 @@
 
 class D1Stub {
   projects = new Map<string, any>();
-<<<<<<< HEAD
-  tasks = new Map<string, any>();
-=======
   agents = new Map<string, any>();
   tasks = new Map<string, any>();
   fk = false;
->>>>>>> fe784f22
+
   prepare(query: string) {
     const self = this;
     const q = query.trim().toUpperCase();
 
     const exec = (params: any[]) => ({
       async run() {
-<<<<<<< HEAD
+
         if (q.startsWith('INSERT INTO PROJECTS')) {
-=======
-        if (q.startsWith('PRAGMA FOREIGN_KEYS=ON')) {
-          self.fk = true;
-        } else if (q.startsWith('PRAGMA FOREIGN_KEYS=OFF')) {
-          self.fk = false;
-        } else if (q.startsWith('EXPLAIN')) {
-          // no-op
-        } else if (q.startsWith('INSERT INTO PROJECTS')) {
->>>>>>> fe784f22
           self.projects.set(params[0], {
             id: params[0],
             name: params[1],
@@ -44,21 +32,17 @@
             created_at: Math.floor(Date.now() / 1000),
             updated_at: Math.floor(Date.now() / 1000),
           });
-<<<<<<< HEAD
-=======
         } else if (q.startsWith('INSERT INTO AGENTS')) {
           self.agents.set(params[0], {
             id: params[0],
             project_id: params[1],
             name: params[2],
           });
->>>>>>> fe784f22
         } else if (q.startsWith('INSERT INTO TASKS')) {
           self.tasks.set(params[0], {
             id: params[0],
             project_id: params[1],
             title: params[2],
-<<<<<<< HEAD
             status: params[3],
             created_at: Math.floor(Date.now() / 1000),
             updated_at: Math.floor(Date.now() / 1000),
@@ -67,36 +51,6 @@
           const id = params.pop();
           const p = self.projects.get(id);
           if (p) {
-            const assignments = q
-              .substring(q.indexOf('SET') + 4, q.indexOf('WHERE'))
-              .split(',')
-              .map((s) => s.trim());
-            let i = 0;
-            for (const assign of assignments) {
-              const [field, expr] = assign.split('=');
-              const key = field.trim().toLowerCase();
-              if (expr.includes('?')) {
-                p[key] = params[i++];
-              } else if (key === 'updated_at') {
-                p.updated_at = Math.floor(Date.now() / 1000);
-              }
-            }
-            if (!assignments.some((a) => a.split('=')[0].trim().toLowerCase() === 'updated_at')) {
-              p.updated_at = Math.floor(Date.now() / 1000);
-            }
-          }
-        } else if (q.startsWith('DELETE FROM PROJECTS')) {
-          self.projects.delete(params[0]);
-          for (const [id, task] of Array.from(self.tasks)) {
-            if (task.project_id === params[0]) self.tasks.delete(id);
-          }
-        } else if (q.startsWith('DELETE FROM TASKS')) {
-          self.tasks.delete(params[0]);
-=======
-          });
-        } else if (q.startsWith('UPDATE')) {
-          const p = self.projects.get(params.pop());
-          if (p) {
             const updates: Record<string, any> = {};
             const fields = q
               .substring(q.indexOf('SET') + 4, q.indexOf('WHERE'))
@@ -113,16 +67,19 @@
             p.updated_at = Math.floor(Date.now() / 1000);
           }
         } else if (q.startsWith('DELETE FROM PROJECTS')) {
+          // Always remove the project and related tasks.
           self.projects.delete(params[0]);
+          for (const [id, task] of Array.from(self.tasks)) {
+            if (task.project_id === params[0]) self.tasks.delete(id);
+          }
+          // If foreign-key cascade semantics enabled, also remove agents.
           if (self.fk) {
             for (const [id, a] of Array.from(self.agents.entries())) {
               if (a.project_id === params[0]) self.agents.delete(id);
             }
-            for (const [id, t] of Array.from(self.tasks.entries())) {
-              if (t.project_id === params[0]) self.tasks.delete(id);
-            }
           }
->>>>>>> fe784f22
+        } else if (q.startsWith('DELETE FROM TASKS')) {
+          self.tasks.delete(params[0]);
         }
         return { success: true } as any;
       },
@@ -408,7 +365,6 @@
   });
 });
 
-<<<<<<< HEAD
 describe('ProjectCoordinator error handling', () => {
   const createDO = () => {
     const storage = new Map<string, any>();
@@ -472,7 +428,9 @@
       expect.stringContaining('"type":"error"'),
     );
     expect(ws.send.mock.calls[0][0]).toContain('Task not found');
-=======
+  });
+});
+
 describe('DatabaseService.updateProject', () => {
   let db: DatabaseService;
   let d1: D1Stub;
@@ -501,6 +459,5 @@
     const before = await db.getProject('p3');
     const result = await db.updateProject('p3', {});
     expect(result).toEqual(before);
->>>>>>> fe784f22
   });
 });